## @section Global configuration
## @param global.imageRegistry Global Docker image registry
## @param global.imagePullSecrets Global Docker image pull secrets
global:
  ## @param global.imageRegistry Global Docker image registry
  imageRegistry: ""
  ## E.g.
  ## imagePullSecrets:
  ##   - myRegistryKeySecretName
  ## @param global.imagePullSecrets Global Docker image pull secrets
  imagePullSecrets: []
  imageTag: "v2.6.0"
  gpuHookPath: /usr/local
  labels: {}
  annotations: {}
  managedNodeSelectorEnable: false
  managedNodeSelector:
    usage: "gpu"

nameOverride: ""
fullnameOverride: ""
namespaceOverride: ""
<<<<<<< HEAD
imagePullSecrets: [ ]
version: "v2.6.1"
=======
>>>>>>> bc5dc023

#Nvidia GPU Parameters
resourceName: "nvidia.com/gpu"
resourceMem: "nvidia.com/gpumem"
resourceMemPercentage: "nvidia.com/gpumem-percentage"
resourceCores: "nvidia.com/gpucores"
resourcePriority: "nvidia.com/priority"

#MLU Parameters
mluResourceName: "cambricon.com/vmlu"
mluResourceMem: "cambricon.com/mlu.smlu.vmemory"
mluResourceCores: "cambricon.com/mlu.smlu.vcore"

#Hygon DCU Parameters
dcuResourceName: "hygon.com/dcunum"
dcuResourceMem: "hygon.com/dcumem"
dcuResourceCores: "hygon.com/dcucores"

#Iluvatar GPU Parameters
iluvatarResourceName: "iluvatar.ai/vgpu"
iluvatarResourceMem: "iluvatar.ai/vcuda-memory"
iluvatarResourceCore: "iluvatar.ai/vcuda-core"

#Metax sGPU Parameters
metaxResourceName: "metax-tech.com/sgpu"
metaxResourceCore: "metax-tech.com/vcore"
metaxResourceMem: "metax-tech.com/vmemory"
metaxsGPUTopologyAware: "false"

#Kunlun XPU Parameters
kunlunResourceName: "kunlunxin.com/xpu"

schedulerName: "hami-scheduler"

podSecurityPolicy:
  enabled: false

scheduler:
  # @param nodeName defines the node name and the nvidia-vgpu-scheduler-scheduler will schedule to the node.
  # if we install the nvidia-vgpu-scheduler-scheduler as default scheduler, we need to remove the k8s default
  # scheduler pod from the cluster first, we must specify node name to skip the schedule workflow.
  nodeName: ""
  #nodeLabelSelector:
  #  "gpu": "on"
  overwriteEnv: "false"
  defaultSchedulerPolicy:
    nodeSchedulerPolicy: binpack
    gpuSchedulerPolicy: spread
  metricsBindAddress: ":9395"
  # If set to false, When Pod.Spec.SchedulerName equals to the const DefaultSchedulerName in k8s.io/api/core/v1 package, webhook will not overwrite it
  forceOverwriteDefaultScheduler: true
  livenessProbe: false
  leaderElect: true
  # when leaderElect is true, replicas is available, otherwise replicas is 1.
  replicas: 1
  kubeScheduler:
    # @param enabled indicate whether to run kube-scheduler container in the scheduler pod, it's true by default.
    enabled: true
    ## @param image.registry kube scheduler image registry
    ## @param image.repository kube scheduler image repository
    ## @param image.tag kube scheduler image tag (immutable tags are recommended)
    ## @param image.pullPolicy kube scheduler image pull policy
    ## @param image.pullSecrets Specify docker-registry secret names as an array
    image:
      registry: "registry.cn-hangzhou.aliyuncs.com"
      repository: "google_containers/kube-scheduler"
      tag: ""
      ## Specify a imagePullPolicy
      ## Defaults to 'Always' if image tag is 'latest', else set to 'IfNotPresent'
      ## ref: https://kubernetes.io/docs/user-guide/images/#pre-pulling-images
      ##
      pullPolicy: IfNotPresent
      ## Optionally specify an array of imagePullSecrets.
      ## Secrets must be manually created in the namespace.
      ## Example:
      ## pullSecrets:
      ##   - myRegistryKeySecretName
      ##
      pullSecrets: []
    resources: {}
      # If you do want to specify resources, uncomment the following lines, adjust them as necessary.
      # and remove the curly braces after 'resources:'.
#      limits:
#        cpu: 1000m
#        memory: 1000Mi
#      requests:
#        cpu: 100m
#        memory: 100Mi
    extraNewArgs:
      - --config=/config/config.yaml
      - -v=4
    extraArgs:
      - --policy-config-file=/config/config.json
      - -v=4
  extender:
    ## @param image.registry scheduler extender image registry
    ## @param image.repository scheduler extender image repository
    ## @param image.tag scheduler extender image tag (immutable tags are recommended)
    ## @param image.pullPolicy scheduler extender image pull policy
    ## @param image.pullSecrets Specify docker-registry secret names as an array
    image:
      registry: "docker.io"
      repository: "projecthami/hami"
      tag: ""
      ## Specify a imagePullPolicy
      ## Defaults to 'Always' if image tag is 'latest', else set to 'IfNotPresent'
      ## ref: https://kubernetes.io/docs/user-guide/images/#pre-pulling-images
      ##
      pullPolicy: IfNotPresent
      ## Optionally specify an array of imagePullSecrets.
      ## Secrets must be manually created in the namespace.
      ## Example:
      ## pullSecrets:
      ##   - myRegistryKeySecretName
      ##
      pullSecrets: []
    resources: {}
      # If you do want to specify resources, uncomment the following lines, adjust them as necessary,
      # and remove the curly braces after 'resources:'.
#      limits:
#        cpu: 1000m
#        memory: 1000Mi
#      requests:
#        cpu: 100m
#        memory: 100Mi
    extraArgs:
      - --debug
      - -v=4
  nodeLockExpire: "5m"
  podAnnotations: {}
  tolerations: []
  #serviceAccountName: "hami-vgpu-scheduler-sa"
  admissionWebhook:
    # If set to false, the admission webhook is not installed and any pods that should use HAMi must be
    # configured to use the right 'schedulerName' and other device-specific configurations.
    enabled: true
    customURL:
      enabled: false
      # must be an endpoint using https.
      # should generate host certs here
      host: 127.0.0.1 # hostname or ip, can be your node'IP if you want to use https://<nodeIP>:<schedulerPort>/<path>
      port: 31998
      path: /webhook
    whitelistNamespaces:
    # Specify the namespaces that the webhook will not be applied to.
      # - default
      # - kube-system
      # - istio-system
    reinvocationPolicy: Never
    failurePolicy: Ignore
  ## TLS Certificate Option 1: Use cert-manager to generate self-signed certificate.
  ## If enabled, always takes precedence over options 2.
  certManager:
    enabled: false
  ## TLS Certificate Option 2: Use kube-webhook-certgen to generate self-signed certificate.
  ## If true and certManager.enabled is false, Helm will automatically create a self-signed cert and secret for you.
  patch:
    enabled: true
    ## @param image.registry scheduler extender image registry
    ## @param image.repository scheduler extender image repository
    ## @param image.tag scheduler extender image tag (immutable tags are recommended)
    ## @param image.pullPolicy scheduler extender image pull policy
    ## @param image.pullSecrets Specify docker-registry secret names as an array
    image:
      registry: "docker.io"
      repository: "jettech/kube-webhook-certgen"
      tag: "v1.5.2"
      ## Specify a imagePullPolicy
      ## Defaults to 'Always' if image tag is 'latest', else set to 'IfNotPresent'
      ## ref: https://kubernetes.io/docs/user-guide/images/#pre-pulling-images
      ##
      pullPolicy: IfNotPresent
      ## Optionally specify an array of imagePullSecrets.
      ## Secrets must be manually created in the namespace.
      ## Example:
      ## pullSecrets:
      ##   - myRegistryKeySecretName
      ##
      pullSecrets: []
    ## @param image.registry scheduler extender image registry
    ## @param image.repository scheduler extender image repository
    ## @param image.tag scheduler extender image tag (immutable tags are recommended)
    ## @param image.pullPolicy scheduler extender image pull policy
    ## @param image.pullSecrets Specify docker-registry secret names as an array
    imageNew: 
      registry: "docker.io"
      repository: "liangjw/kube-webhook-certgen"
      tag: "v1.1.1"
      ## Specify a imagePullPolicy
      ## Defaults to 'Always' if image tag is 'latest', else set to 'IfNotPresent'
      ## ref: https://kubernetes.io/docs/user-guide/images/#pre-pulling-images
      ##
      pullPolicy: IfNotPresent
      ## Optionally specify an array of imagePullSecrets.
      ## Secrets must be manually created in the namespace.
      ## Example:
      ## pullSecrets:
      ##   - myRegistryKeySecretName
      ##
      pullSecrets: []
    priorityClassName: ""
    podAnnotations: {}
    nodeSelector: {}
    tolerations: []
    runAsUser: 2000
  service:
    type: NodePort  # Default type is NodePort, can be changed to ClusterIP
    httpPort: 443   # HTTP port
    schedulerPort: 31998  # NodePort for HTTP
    monitorPort: 31993    # Monitoring port
    monitorTargetPort: 9395
    labels: {}
    annotations: {}

devicePlugin:
  ## @param image.registry devicePlugin image registry
  ## @param image.repository devicePlugin image repository
  ## @param image.tag devicePlugin image tag (immutable tags are recommended)
  ## @param image.pullPolicy devicePlugin image pull policy
  ## @param image.pullSecrets Specify docker-registry secret names as an array
  image:
    registry: "docker.io"
    repository: "projecthami/hami"
    tag: ""
    ## Specify a imagePullPolicy
    ## Defaults to 'Always' if image tag is 'latest', else set to 'IfNotPresent'
    ## ref: https://kubernetes.io/docs/user-guide/images/#pre-pulling-images
    ##
    pullPolicy: IfNotPresent
    ## Optionally specify an array of imagePullSecrets.
    ## Secrets must be manually created in the namespace.
    ## Example:
    ## pullSecrets:
    ##   - myRegistryKeySecretName
    ##
    pullSecrets: []
  monitor:
    ## @param image.registry monitor image registry
    ## @param image.repository monitor image repository
    ## @param image.tag monitor image tag (immutable tags are recommended)
    ## @param image.pullPolicy monitor image pull policy
    ## @param image.pullSecrets Specify docker-registry secret names as an array
    image:
      registry: "docker.io"
      repository: "projecthami/hami"
      tag: ""
      ## Specify a imagePullPolicy
      ## Defaults to 'Always' if image tag is 'latest', else set to 'IfNotPresent'
      ## ref: https://kubernetes.io/docs/user-guide/images/#pre-pulling-images
      ##
      pullPolicy: IfNotPresent
      ## Optionally specify an array of imagePullSecrets.
      ## Secrets must be manually created in the namespace.
      ## Example:
      ## pullSecrets:
      ##   - myRegistryKeySecretName
      ##
      pullSecrets: []
    ctrPath: /usr/local/vgpu/containers
  deviceSplitCount: 10
  deviceMemoryScaling: 1
  deviceCoreScaling: 1
  # The runtime class name to be used by the device plugin, and added to the pod.spec.runtimeClassName of applications utilizing NVIDIA GPUs
  runtimeClassName: ""
  # Whether to create runtime class, name comes from runtimeClassName when it is set
  createRuntimeClass: false
  migStrategy: "none"
  disablecorelimit: "false"
  passDeviceSpecsEnabled: false
  extraArgs:
    - -v=4

  service:
    type: NodePort  # Default type is NodePort, can be changed to ClusterIP
    httpPort: 31992
    labels: {}
    annotations: {}

  pluginPath: /var/lib/kubelet/device-plugins
  libPath: /usr/local/vgpu

  podAnnotations: {}
  nvidianodeSelector:
    gpu: "on"
  tolerations: []
  # The updateStrategy for DevicePlugin DaemonSet.
  # If you want to update the DaemonSet by manual, set type as "OnDelete".
  # We recommend use OnDelete update strategy because DevicePlugin pod restart will cause business pod restart, this behavior is destructive.
  # Otherwise, you can use RollingUpdate update strategy to rolling update DevicePlugin pod.
  updateStrategy:
    type: RollingUpdate
    rollingUpdate:
      maxUnavailable: 1

  resources: {}
    # If you do want to specify resources, uncomment the following lines, adjust them as necessary.
    # and remove the curly braces after 'resources:'.
#    limits:
#       cpu: 1000m
#       memory: 1000Mi
#    requests:
#      cpu: 100m
#      memory: 100Mi

  vgpuMonitor:
    resources: {}
      # If you do want to specify resources, uncomment the following lines, adjust them as necessary.
      # and remove the curly braces after 'resources:'.
#      limits:
#        cpu: 1000m
#        memory: 1000Mi
#      requests:
#        cpu: 100m
#        memory: 100Mi

devices:
  awsneuron:
    customresources:
      - aws.amazon.com/neuron
      - aws.amazon.com/neuroncore
  kunlun:
    enabled: true
    customresources:
      - kunlunxin.com/xpu
  enflame:
    enabled: true
    customresources:
      - enflame.com/vgcu
      - enflame.com/vgcu-percentage
  mthreads:
    enabled: true
    customresources:
      - mthreads.com/vgpu
  nvidia:
    gpuCorePolicy: default
    libCudaLogLevel: 1
  ascend:
    enabled: false
    image: ""
    imagePullPolicy: IfNotPresent
    extraArgs: []
    nodeSelector:
      ascend: "on"
    tolerations: []
    customresources:
      - huawei.com/Ascend910A
      - huawei.com/Ascend910A-memory
      - huawei.com/Ascend910B2
      - huawei.com/Ascend910B2-memory
      - huawei.com/Ascend910B
      - huawei.com/Ascend910B-memory
      - huawei.com/Ascend910B4
      - huawei.com/Ascend910B4-memory
      - huawei.com/Ascend310P
      - huawei.com/Ascend310P-memory
<|MERGE_RESOLUTION|>--- conflicted
+++ resolved
@@ -20,11 +20,6 @@
 nameOverride: ""
 fullnameOverride: ""
 namespaceOverride: ""
-<<<<<<< HEAD
-imagePullSecrets: [ ]
-version: "v2.6.1"
-=======
->>>>>>> bc5dc023
 
 #Nvidia GPU Parameters
 resourceName: "nvidia.com/gpu"
